/*
Copyright 2023.

Licensed under the Apache License, Version 2.0 (the "License");
you may not use this file except in compliance with the License.
You may obtain a copy of the License at

    http://www.apache.org/licenses/LICENSE-2.0

Unless required by applicable law or agreed to in writing, software
distributed under the License is distributed on an "AS IS" BASIS,
WITHOUT WARRANTIES OR CONDITIONS OF ANY KIND, either express or implied.
See the License for the specific language governing permissions and
limitations under the License.
*/

package v1beta1

import (
	infranetworkv1 "github.com/openstack-k8s-operators/infra-operator/apis/network/v1beta1"
	condition "github.com/openstack-k8s-operators/lib-common/modules/common/condition"
	baremetalv1 "github.com/openstack-k8s-operators/openstack-baremetal-operator/api/v1beta1"
	corev1 "k8s.io/api/core/v1"
	metav1 "k8s.io/apimachinery/pkg/apis/meta/v1"
)

// OpenStackDataPlaneNodeSetSpec defines the desired state of OpenStackDataPlaneNodeSet
type OpenStackDataPlaneNodeSetSpec struct {
	// +kubebuilder:validation:Optional
	// BaremetalSetTemplate Template for BaremetalSet for the NodeSet
	BaremetalSetTemplate baremetalv1.OpenStackBaremetalSetSpec `json:"baremetalSetTemplate,omitempty"`

	// +kubebuilder:validation:Required
	// NodeTemplate - node attributes specific to nodes defined by this resource. These
	// attributes can be overriden at the individual node level, else take their defaults
	// from valus in this section.
	NodeTemplate NodeTemplate `json:"nodeTemplate"`

	// Nodes - Map of Node Names and node specific data. Values here override defaults in the
	// upper level section.
	// +kubebuilder:validation:Required
	Nodes map[string]NodeSection `json:"nodes"`

	// +kubebuilder:validation:Optional
	//
	// +operator-sdk:csv:customresourcedefinitions:type=spec,xDescriptors={"urn:alm:descriptor:com.tectonic.ui:booleanSwitch"}
	// PreProvisioned - Set to true if the nodes have been Pre Provisioned.
	PreProvisioned bool `json:"preProvisioned,omitempty"`

	// Env is a list containing the environment variables to pass to the pod
	// +kubebuilder:validation:Optional
	Env []corev1.EnvVar `json:"env,omitempty"`

	// +kubebuilder:validation:Optional
	// NetworkAttachments is a list of NetworkAttachment resource names to pass to the ansibleee resource
	// which allows to connect the ansibleee runner to the given network
	NetworkAttachments []string `json:"networkAttachments,omitempty"`

	// +kubebuilder:validation:Optional
	// +kubebuilder:default={download-cache,bootstrap,configure-network,validate-network,install-os,configure-os,ssh-known-hosts,run-os,reboot-os,install-certs,ovn,neutron-metadata,libvirt,nova,telemetry}
	// Services list
	Services []string `json:"services"`

	// TLSEnabled - Whether the node set has TLS enabled.
	// +kubebuilder:validation:Optional
	// +kubebuilder:default=false
	// +operator-sdk:csv:customresourcedefinitions:type=spec,xDescriptors={"urn:alm:descriptor:com.tectonic.ui:booleanSwitch"}
	TLSEnabled bool `json:"tlsEnabled" yaml:"tlsEnabled"`

	// Tags - Additional tags for NodeSet
	// +kubebuilder:validation:Optional
	Tags []string `json:"tags,omitempty"`
}

//+kubebuilder:object:root=true
//+kubebuilder:subresource:status
//+operator-sdk:csv:customresourcedefinitions:displayName="OpenStack Data Plane NodeSet"
//+kubebuilder:resource:shortName=osdpns;osdpnodeset;osdpnodesets
//+kubebuilder:printcolumn:name="Status",type="string",JSONPath=".status.conditions[0].status",description="Status"
//+kubebuilder:printcolumn:name="Message",type="string",JSONPath=".status.conditions[0].message",description="Message"

// OpenStackDataPlaneNodeSet is the Schema for the openstackdataplanenodesets API
type OpenStackDataPlaneNodeSet struct {
	metav1.TypeMeta   `json:",inline"`
	metav1.ObjectMeta `json:"metadata,omitempty"`

	Spec   OpenStackDataPlaneNodeSetSpec   `json:"spec,omitempty"`
	Status OpenStackDataPlaneNodeSetStatus `json:"status,omitempty"`
}

// OpenStackDataPlaneNodeSetStatus defines the observed state of OpenStackDataPlaneNodeSet
type OpenStackDataPlaneNodeSetStatus struct {
	// +operator-sdk:csv:customresourcedefinitions:type=status,xDescriptors={"urn:alm:descriptor:io.kubernetes.conditions"}
	// Conditions
	Conditions condition.Conditions `json:"conditions,omitempty" optional:"true"`

	// +operator-sdk:csv:customresourcedefinitions:type=status,xDescriptors={"urn:alm:descriptor:com.tectonic.ui:booleanSwitch"}
	// Deployed
	Deployed bool `json:"deployed,omitempty" optional:"true"`

	// DeploymentStatuses
	DeploymentStatuses map[string]condition.Conditions `json:"deploymentStatuses,omitempty" optional:"true"`

	// DNSClusterAddresses
	DNSClusterAddresses []string `json:"dnsClusterAddresses,omitempty" optional:"true"`

	// CtlplaneSearchDomain
	CtlplaneSearchDomain string `json:"ctlplaneSearchDomain,omitempty" optional:"true"`

	// AllHostnames
	AllHostnames map[string]map[infranetworkv1.NetNameStr]string `json:"allHostnames,omitempty" optional:"true"`

	// AllIPs
	AllIPs map[string]map[infranetworkv1.NetNameStr]string `json:"allIPs,omitempty" optional:"true"`

	// ConfigMapHashes
	ConfigMapHashes map[string]string `json:"configMapHashes,omitempty" optional:"true"`

	// SecretHashes
	SecretHashes map[string]string `json:"secretHashes,omitempty" optional:"true"`

	// ConfigHash - holds the curret hash of the NodeTemplate and Node sections of the struct.
	// This hash is used to determine when new Ansible executions are required to roll
	// out config changes.
	ConfigHash string `json:"configHash,omitempty"`

	// DeployedConfigHash - holds the hash of the NodeTemplate and Node sections of the struct
	// that was last deployed.
	// This hash is used to determine when new Ansible executions are required to roll
	// out config changes.
	DeployedConfigHash string `json:"deployedConfigHash,omitempty"`
}

//+kubebuilder:object:root=true

// OpenStackDataPlaneNodeSetList contains a list of OpenStackDataPlaneNodeSets
type OpenStackDataPlaneNodeSetList struct {
	metav1.TypeMeta `json:",inline"`
	metav1.ListMeta `json:"metadata,omitempty"`
	Items           []OpenStackDataPlaneNodeSet `json:"items"`
}

func init() {
	SchemeBuilder.Register(&OpenStackDataPlaneNodeSet{}, &OpenStackDataPlaneNodeSetList{})
}

// IsReady - returns true if the DataPlane is ready
func (instance OpenStackDataPlaneNodeSet) IsReady() bool {
	return instance.Status.Conditions.IsTrue(condition.ReadyCondition)
}

// InitConditions - Initializes Status Conditons
func (instance *OpenStackDataPlaneNodeSet) InitConditions() {
	instance.Status.Conditions = condition.Conditions{}
	instance.Status.DeploymentStatuses = make(map[string]condition.Conditions)

	cl := condition.CreateList(
		condition.UnknownCondition(condition.DeploymentReadyCondition, condition.InitReason, condition.InitReason),
		condition.UnknownCondition(condition.InputReadyCondition, condition.InitReason, condition.InitReason),
		condition.UnknownCondition(SetupReadyCondition, condition.InitReason, condition.InitReason),
		condition.UnknownCondition(NodeSetIPReservationReadyCondition, condition.InitReason, condition.InitReason),
		condition.UnknownCondition(NodeSetDNSDataReadyCondition, condition.InitReason, condition.InitReason),
	)

	// Only set Baremetal related conditions if we have baremetal hosts included in the
	// baremetalSetTemplate.
	if len(instance.Spec.BaremetalSetTemplate.BaremetalHosts) > 0 {
		cl = append(cl, *condition.UnknownCondition(NodeSetBareMetalProvisionReadyCondition, condition.InitReason, condition.InitReason))
	}

	instance.Status.Conditions.Init(&cl)
	instance.Status.Deployed = false
}

// GetAnsibleEESpec - get the fields that will be passed to AEE
func (instance OpenStackDataPlaneNodeSet) GetAnsibleEESpec() AnsibleEESpec {
	return AnsibleEESpec{
		NetworkAttachments: instance.Spec.NetworkAttachments,
		ExtraMounts:        instance.Spec.NodeTemplate.ExtraMounts,
		Env:                instance.Spec.Env,
	}
}

// DataplaneAnsibleImageDefaults default images for dataplane services
type DataplaneAnsibleImageDefaults struct {
<<<<<<< HEAD
	Frr                  		  string
	IscsiD               		  string
	Logrotate            		  string
	NeutronMetadataAgent 		  string
	NovaCompute          		  string
	NovaLibvirt          		  string
	OvnControllerAgent   		  string
	OvnBgpAgent                   string
	TelemetryCeilometerCompute    string
	TelemetryCeilometerIpmi       string
	TelemetryNodeExporter         string
=======
	CeilometerCompute    string
	CeilometerIpmi       string
	Frr                  string
	IscsiD               string
	Logrotate            string
	NeutronMetadataAgent string
	NodeExporter         string
	NovaCompute          string
	OvnControllerAgent   string
	OvnBgpAgent          string
>>>>>>> 0e22220e
}<|MERGE_RESOLUTION|>--- conflicted
+++ resolved
@@ -183,28 +183,14 @@
 
 // DataplaneAnsibleImageDefaults default images for dataplane services
 type DataplaneAnsibleImageDefaults struct {
-<<<<<<< HEAD
 	Frr                  		  string
 	IscsiD               		  string
 	Logrotate            		  string
 	NeutronMetadataAgent 		  string
 	NovaCompute          		  string
-	NovaLibvirt          		  string
 	OvnControllerAgent   		  string
 	OvnBgpAgent                   string
 	TelemetryCeilometerCompute    string
 	TelemetryCeilometerIpmi       string
 	TelemetryNodeExporter         string
-=======
-	CeilometerCompute    string
-	CeilometerIpmi       string
-	Frr                  string
-	IscsiD               string
-	Logrotate            string
-	NeutronMetadataAgent string
-	NodeExporter         string
-	NovaCompute          string
-	OvnControllerAgent   string
-	OvnBgpAgent          string
->>>>>>> 0e22220e
 }